/*
 * Copyright 2012 the original author or authors.
 *
 * Licensed under the Apache License, Version 2.0 (the "License");
 * you may not use this file except in compliance with the License.
 * You may obtain a copy of the License at
 *
 *      http://www.apache.org/licenses/LICENSE-2.0
 *
 * Unless required by applicable law or agreed to in writing, software
 * distributed under the License is distributed on an "AS IS" BASIS,
 * WITHOUT WARRANTIES OR CONDITIONS OF ANY KIND, either express or implied.
 * See the License for the specific language governing permissions and
 * limitations under the License.
 */
package org.gradle.api.internal.artifacts.metadata;

import org.apache.ivy.core.module.descriptor.Artifact;
import org.gradle.api.Nullable;
import org.gradle.api.artifacts.component.ModuleComponentIdentifier;
import org.gradle.api.internal.artifacts.ivyservice.ivyresolve.ModuleSource;

import java.util.Set;

/**
 * The meta-data for a module version that is required during dependency resolution.
 */
public interface ModuleVersionMetaData extends ComponentMetaData {
    ModuleComponentIdentifier getComponentId();

    ModuleVersionMetaData withSource(ModuleSource source);

    Set<ModuleVersionArtifactMetaData> getArtifacts();

    ModuleVersionArtifactMetaData artifact(Artifact artifact);

<<<<<<< HEAD
=======
    ModuleVersionArtifactMetaData artifact(String type, @Nullable String extension, @Nullable String classifier);

    // TODO:DAZ This is not set correctly when read from cache
>>>>>>> cef5b5c2
    boolean isMetaDataOnly();
}<|MERGE_RESOLUTION|>--- conflicted
+++ resolved
@@ -34,11 +34,7 @@
 
     ModuleVersionArtifactMetaData artifact(Artifact artifact);
 
-<<<<<<< HEAD
-=======
     ModuleVersionArtifactMetaData artifact(String type, @Nullable String extension, @Nullable String classifier);
 
-    // TODO:DAZ This is not set correctly when read from cache
->>>>>>> cef5b5c2
     boolean isMetaDataOnly();
 }