/*
 * Copyright 2010 the original author or authors.
 *
 * Licensed under the Apache License, Version 2.0 (the "License");
 * you may not use this file except in compliance with the License.
 * You may obtain a copy of the License at
 *
 *      http://www.apache.org/licenses/LICENSE-2.0
 *
 * Unless required by applicable law or agreed to in writing, software
 * distributed under the License is distributed on an "AS IS" BASIS,
 * WITHOUT WARRANTIES OR CONDITIONS OF ANY KIND, either express or implied.
 * See the License for the specific language governing permissions and
 * limitations under the License.
 */
package org.gradle.api.internal.tasks;

import com.google.common.base.Strings;
import com.google.common.collect.ImmutableSet;
import com.google.common.collect.Maps;
import groovy.lang.Closure;
import org.apache.commons.lang.StringUtils;
import org.gradle.api.Action;
import org.gradle.api.DefaultTask;
import org.gradle.api.InvalidUserDataException;
import org.gradle.api.NamedDomainObjectContainer;
import org.gradle.api.NonNullApi;
import org.gradle.api.Project;
import org.gradle.api.Task;
import org.gradle.api.UnknownTaskException;
import org.gradle.api.internal.NamedDomainObjectContainerConfigureDelegate;
import org.gradle.api.internal.TaskInternal;
import org.gradle.api.internal.project.ProjectInternal;
import org.gradle.api.internal.project.taskfactory.ITaskFactory;
import org.gradle.api.tasks.TaskCollection;
import org.gradle.api.tasks.TaskProvider;
import org.gradle.api.tasks.TaskReference;
import org.gradle.initialization.ProjectAccessListener;
import org.gradle.internal.Cast;
import org.gradle.internal.Transformers;
import org.gradle.internal.metaobject.DynamicObject;
import org.gradle.internal.reflect.Instantiator;
import org.gradle.model.internal.core.ModelNode;
import org.gradle.model.internal.core.ModelPath;
import org.gradle.model.internal.core.MutableModelNode;
import org.gradle.model.internal.core.NamedEntityInstantiator;
import org.gradle.model.internal.type.ModelType;
import org.gradle.util.ConfigureUtil;
import org.gradle.util.DeprecationLogger;
import org.gradle.util.GUtil;

import javax.annotation.Nullable;
import java.util.Collections;
import java.util.HashMap;
import java.util.Iterator;
import java.util.List;
import java.util.Map;
import java.util.Set;
import java.util.SortedSet;
import java.util.TreeSet;

@NonNullApi
public class DefaultTaskContainer extends DefaultTaskCollection<Task> implements TaskContainerInternal {
    private static final Object[] NO_ARGS = new Object[0];
    private final static String EAGERLY_CREATE_LAZY_TASKS_PROPERTY = "org.gradle.internal.tasks.eager";

    private static final Set<String> VALID_TASK_ARGUMENTS = ImmutableSet.of(
        Task.TASK_ACTION, Task.TASK_DEPENDS_ON, Task.TASK_DESCRIPTION, Task.TASK_GROUP, Task.TASK_NAME, Task.TASK_OVERWRITE, Task.TASK_TYPE, Task.TASK_CONSTRUCTOR_ARGS
    );
    private static final Set<String> MANDATORY_TASK_ARGUMENTS = ImmutableSet.of(
        Task.TASK_NAME, Task.TASK_TYPE
    );

    private final ITaskFactory taskFactory;
    private final ProjectAccessListener projectAccessListener;

    private final TaskStatistics statistics;
    private final boolean eagerlyCreateLazyTasks;
    private final Map<String, TaskProvider<? extends Task>> placeholders = Maps.newLinkedHashMap();

    private MutableModelNode modelNode;

    public DefaultTaskContainer(ProjectInternal project, Instantiator instantiator, ITaskFactory taskFactory, ProjectAccessListener projectAccessListener, TaskStatistics statistics) {
        super(Task.class, instantiator, project);
        this.taskFactory = taskFactory;
        this.projectAccessListener = projectAccessListener;
        this.statistics = statistics;
        this.eagerlyCreateLazyTasks = Boolean.getBoolean(EAGERLY_CREATE_LAZY_TASKS_PROPERTY);
    }

    public Task create(Map<String, ?> options) {
        Map<String, ?> factoryOptions = options;
        boolean replace = false;
        if (options.containsKey(Task.TASK_OVERWRITE)) {
            factoryOptions = new HashMap<String, Object>(options);
            Object replaceStr = factoryOptions.remove(Task.TASK_OVERWRITE);
            replace = "true".equals(replaceStr.toString());
        }

        Map<String, ?> actualArgs = checkTaskArgsAndCreateDefaultValues(factoryOptions);

        String name = actualArgs.get(Task.TASK_NAME).toString();
        if (!GUtil.isTrue(name)) {
            throw new InvalidUserDataException("The task name must be provided.");
        }

        Class<? extends TaskInternal> type = Cast.uncheckedCast(actualArgs.get(Task.TASK_TYPE));
        Object[] constructorArgs = getConstructorArgs(actualArgs);
        TaskInternal task = createTask(name, type, constructorArgs);
        statistics.eagerTask(type);

        Object dependsOnTasks = actualArgs.get(Task.TASK_DEPENDS_ON);
        if (dependsOnTasks != null) {
            task.dependsOn(dependsOnTasks);
        }
        Object description = actualArgs.get(Task.TASK_DESCRIPTION);
        if (description != null) {
            task.setDescription(description.toString());
        }
        Object group = actualArgs.get(Task.TASK_GROUP);
        if (group != null) {
            task.setGroup(group.toString());
        }
        Object action = actualArgs.get(Task.TASK_ACTION);
        if (action instanceof Action) {
            Action<? super Task> taskAction = Cast.uncheckedCast(action);
            task.doFirst(taskAction);
        } else if (action != null) {
            Closure closure = (Closure) action;
            task.doFirst(closure);
        }

        return addTask(task, replace);
    }

    private static Object[] getConstructorArgs(Map<String, ?> args) {
        Object constructorArgs = args.get(Task.TASK_CONSTRUCTOR_ARGS);
        if (constructorArgs instanceof List) {
            List<?> asList = (List<?>) constructorArgs;
            return asList.toArray(new Object[asList.size()]);
        }
        if (constructorArgs instanceof Object[]) {
            return (Object[]) constructorArgs;
        }
        if (constructorArgs != null) {
            throw new IllegalArgumentException(String.format("%s must be a List or Object[].  Received %s", Task.TASK_CONSTRUCTOR_ARGS, constructorArgs.getClass()));
        }
        return NO_ARGS;
    }

    private static Map<String, ?> checkTaskArgsAndCreateDefaultValues(Map<String, ?> args) {
        validateArgs(args);
        if (!args.keySet().containsAll(MANDATORY_TASK_ARGUMENTS)) {
            Map<String, Object> argsWithDefaults = Maps.newHashMap(args);
            setIfNull(argsWithDefaults, Task.TASK_NAME, "");
            setIfNull(argsWithDefaults, Task.TASK_TYPE, DefaultTask.class);
            return argsWithDefaults;
        }
        return args;
    }

    private static void validateArgs(Map<String, ?> args) {
        if (!VALID_TASK_ARGUMENTS.containsAll(args.keySet())) {
            Map<String, Object> unknownArguments = new HashMap<String, Object>(args);
            unknownArguments.keySet().removeAll(VALID_TASK_ARGUMENTS);
            throw new InvalidUserDataException(String.format("Could not create task '%s': Unknown argument(s) in task definition: %s",
                args.get(Task.TASK_NAME), unknownArguments.keySet()));
        }
    }

    private static void setIfNull(Map<String, Object> map, String key, Object defaultValue) {
        if (map.get(key) == null) {
            map.put(key, defaultValue);
        }
    }

    private <T extends Task> T addTask(T task, boolean replaceExisting) {
        String name = task.getName();

        DefaultTaskProvider<? extends Task> placeholderProvider = (DefaultTaskProvider)placeholders.remove(name);
        if (placeholderProvider != null) {
            placeholderProvider.removed = true;
            if (!replaceExisting) {
                if (modelNode != null) {
                    modelNode.removeLink(name);
                }
                warnAboutPlaceholderDeprecation(name);
            }
        }

        if (replaceExisting) {
            Task existing = findByNameWithoutRules(name);
            if (existing != null) {
                remove(existing);
            } else {
                DefaultTaskProvider<? extends Task> taskProvider = (DefaultTaskProvider)findByNameLaterWithoutRules(name);
                if (taskProvider != null) {
                    taskProvider.removed = true;
                }
            }
        } else if (hasWithName(name)) {
            duplicateTask(name);
        }

        add(task);

        return task;
    }

    private <T extends Task> T duplicateTask(String task) {
        throw new InvalidUserDataException(String.format("Cannot add task '%s' as a task with that name already exists.", task));
    }

    public <U extends Task> U maybeCreate(String name, Class<U> type) throws InvalidUserDataException {
        Task existing = findByName(name);
        if (existing != null) {
            return Transformers.cast(type).transform(existing);
        }
        return create(name, type);
    }

    public Task create(Map<String, ?> options, Closure configureClosure) throws InvalidUserDataException {
        return create(options).configure(configureClosure);
    }

    @Override
    public <T extends Task> T create(String name, Class<T> type) {
        return create(name, type, NO_ARGS);
    }

    @Override
    public <T extends Task> T create(String name, Class<T> type, Object... constructorArgs) throws InvalidUserDataException {
        T task = createTask(name, type, constructorArgs);
        statistics.eagerTask(type);
        return addTask(task, false);
    }

    private <T extends Task> T createTask(String name, Class<T> type, Object... constructorArgs) throws InvalidUserDataException {
        for (int i = 0; i < constructorArgs.length; i++) {
            if (constructorArgs[i] == null) {
                throw new NullPointerException(String.format("Received null for %s constructor argument #%s", type.getName(), i + 1));
            }
        }
        return taskFactory.create(name, type, constructorArgs);
    }

    public Task create(String name) {
        return create(name, DefaultTask.class);
    }

    public Task create(String name, Action<? super Task> configureAction) throws InvalidUserDataException {
        Task task = create(name);
        configureAction.execute(task);
        return task;
    }

    public Task maybeCreate(String name) {
        Task task = findByName(name);
        if (task != null) {
            return task;
        }
        return create(name);
    }

    public Task replace(String name) {
        return replace(name, DefaultTask.class);
    }

    public Task create(String name, Closure configureClosure) {
        return create(name).configure(configureClosure);
    }

    public <T extends Task> T create(String name, Class<T> type, Action<? super T> configuration) throws InvalidUserDataException {
        T task = create(name, type);
        configuration.execute(task);
        return task;
    }

    @Override
    public TaskProvider<Task> createLater(String name, Action<? super Task> configurationAction) {
        return Cast.uncheckedCast(createLater(name, DefaultTask.class, configurationAction));
    }

    @Override
    public <T extends Task> TaskProvider<T> createLater(final String name, final Class<T> type, @Nullable Action<? super T> configurationAction) {
        if (hasWithName(name)) {
            duplicateTask(name);
        }
        DefaultTaskProvider<T> provider = new TaskCreatingProvider<T>(type, name, configurationAction);
        addLater(provider);
        if (eagerlyCreateLazyTasks) {
            provider.get();
        }
        return provider;
    }

    @Override
    public <T extends Task> TaskProvider<T> createLater(String name, Class<T> type) {
        return createLater(name, type, null);
    }

    @Override
    public TaskProvider<Task> createLater(String name) {
        return Cast.uncheckedCast(createLater(name, DefaultTask.class));
    }

    public <T extends Task> T replace(String name, Class<T> type) {
        T task = taskFactory.create(name, type);
        return addTask(task, true);
    }

    public Task findByPath(String path) {
        if (Strings.isNullOrEmpty(path)) {
            throw new InvalidUserDataException("A path must be specified!");
        }
        if (!path.contains(Project.PATH_SEPARATOR)) {
            return findByName(path);
        }

        String projectPath = StringUtils.substringBeforeLast(path, Project.PATH_SEPARATOR);
        ProjectInternal project = this.project.findProject(Strings.isNullOrEmpty(projectPath) ? Project.PATH_SEPARATOR : projectPath);
        if (project == null) {
            return null;
        }
        projectAccessListener.beforeRequestingTaskByPath(project);

        return project.getTasks().findByName(StringUtils.substringAfterLast(path, Project.PATH_SEPARATOR));
    }

<<<<<<< HEAD
    @Override
    public <T extends Task> TaskProvider<T> get(Class<T> type, String name) throws InvalidUserDataException {
        ProviderInternal<? extends Task> foundTask = findTask(name);
        if (foundTask == null) {
            throw createNotFoundException(name);
        } else if (!type.isAssignableFrom(foundTask.getType())) {
            throw createTypeMismatchException(name, foundTask.getType(), type);
        }
        return (TaskProvider<T>)foundTask;
    }

    @Nullable
    private ProviderInternal<? extends Task> findTask(String name) {
        Task task = findByNameWithoutRules(name);
        if (task == null) {
            return findByNameLaterWithoutRules(name);
        }
        return new TaskLookupProvider(getDeclaredTaskType(task), name);
    }

    private IllegalArgumentException createTypeMismatchException(String name, Class<?> actualType, Class<?> expectedType) {
        return new IllegalArgumentException(String.format("Task with name '%s' exists in %s, but task does not have requested type. Found %s expected %s.", name, project, actualType.getName(), expectedType.getName()));
    }

    private Class getDeclaredTaskType(Task original) {
        return new DslObject(original).getDeclaredType();
    }

=======
>>>>>>> 747b71f1
    public Task resolveTask(String path) {
        if (Strings.isNullOrEmpty(path)) {
            throw new InvalidUserDataException("A path must be specified!");
        }
        return getByPath(path);
    }

    @Override
    public Task resolveTask(TaskReference reference) {
        for (TaskReferenceResolver taskResolver : project.getServices().getAll(TaskReferenceResolver.class)) {
            Task constructed = taskResolver.constructTask(reference, this);
            if (constructed != null) {
                return constructed;
            }
        }

        throw new UnknownTaskException(String.format("Task reference '%s' could not be resolved in %s.", reference.getName(), project));
    }

    public Task getByPath(String path) throws UnknownTaskException {
        Task task = findByPath(path);
        if (task == null) {
            throw new UnknownTaskException(String.format("Task with path '%s' not found in %s.", path, project));
        }
        return task;
    }

    public TaskContainerInternal configure(Closure configureClosure) {
        return ConfigureUtil.configureSelf(configureClosure, this, new NamedDomainObjectContainerConfigureDelegate(configureClosure, this));
    }

    @Override
    public NamedEntityInstantiator<Task> getEntityInstantiator() {
        return taskFactory;
    }

    public DynamicObject getTasksAsDynamicObject() {
        return getElementsAsDynamicObject();
    }

    @Override
    public SortedSet<String> getNames() {
        SortedSet<String> names = super.getNames();
        if (placeholders.isEmpty() && modelNode == null) {
            return names;
        }
        TreeSet<String> allNames = new TreeSet<String>(names);
        allNames.addAll(placeholders.keySet());
        if (modelNode != null) {
            allNames.addAll(modelNode.getLinkNames());
        }
        return allNames;
    }

    public void realize() {
        flushPlaceholders();
        if (modelNode != null) {
            project.getModelRegistry().realizeNode(modelNode.getPath());
        }
    }

    @Override
    public void discoverTasks() {
        project.fireDeferredConfiguration();
        if (modelNode != null) {
            project.getModelRegistry().atStateOrLater(modelNode.getPath(), ModelNode.State.SelfClosed);
        }
    }

    private void flushPlaceholders() {
        for (Iterator<TaskProvider<?>> iterator = placeholders.values().iterator(); iterator.hasNext();) {
            iterator.next().get();
            iterator.remove();
        }
    }

    @Override
    public void prepareForExecution(Task task) {
        assert task.getProject() == project;
        if (modelNode != null && modelNode.hasLink(task.getName())) {
            realizeTask(MODEL_PATH.child(task.getName()), ModelNode.State.GraphClosed);
        }
    }

    /**
     * @return true if this method _may_ have done some work.
     */
    private boolean maybeCreateTasks(String name) {
        TaskProvider<?> placeholder = placeholders.remove(name);
        if (placeholder != null) {
            placeholder.get();
            return true;
        }
        if (modelNode != null && modelNode.hasLink(name)) {
            realizeTask(MODEL_PATH.child(name), ModelNode.State.Initialized);
            return true;
        }
        return false;
    }

    public Task findByName(String name) {
        Task task = super.findByName(name);
        if (task != null) {
            return task;
        }
        if (!maybeCreateTasks(name)) {
            return null;
        }
        placeholders.remove(name);
        return super.findByNameWithoutRules(name);
    }

    private Task realizeTask(ModelPath taskPath, ModelNode.State minState) {
        return project.getModelRegistry().atStateOrLater(taskPath, ModelType.of(Task.class), minState);
    }

    public <T extends Task> void addPlaceholderAction(final String placeholderName, Class<T> taskType, Action<? super T> configure) {
        if (findByNameWithoutRules(placeholderName) == null) {
            TaskCreatingProvider<T> provider = new TaskCreatingProvider<T>(taskType, placeholderName, configure);
            placeholders.put(placeholderName, provider);
            deferredElementKnown(placeholderName, provider);
        } else {
            warnAboutPlaceholderDeprecation(placeholderName);
        }
    }

    private void warnAboutPlaceholderDeprecation(String placeholderName) {
        DeprecationLogger.nagUserOfDeprecated(
            "Creating a custom task named '" + placeholderName + "'",
            "You can configure the existing task using the '" + placeholderName + " { }' syntax or create your custom task under a different name.'"
        );
    }

    public <U extends Task> NamedDomainObjectContainer<U> containerWithType(Class<U> type) {
        throw new UnsupportedOperationException();
    }

    public Set<? extends Class<? extends Task>> getCreateableTypes() {
        return Collections.singleton(getType());
    }

    public void setModelNode(MutableModelNode modelNode) {
        this.modelNode = modelNode;
    }

    @Override
    public void whenElementKnown(Action<? super ElementInfo<Task>> action) {
        super.whenElementKnown(action);
        for (Map.Entry<String, TaskProvider<?>> entry : placeholders.entrySet()) {
            deferredElementKnown(entry.getKey(), entry.getValue());
        }
    }

    @Override
    public <S extends Task> TaskCollection<S> withType(Class<S> type) {
        Instantiator instantiator = getInstantiator();
        return Cast.uncheckedCast(instantiator.newInstance(RealizableTaskCollection.class, type, super.withType(type), modelNode, instantiator));
    }

<<<<<<< HEAD
    private abstract class DefaultTaskProvider<T extends Task> extends AbstractProvider<T> implements Named, TaskProvider<T> {
        final Class<T> type;
        final String name;
        boolean removed = false;

        DefaultTaskProvider(Class<T> type, String name) {
            this.type = type;
            this.name = name;
        }

        @Override
        public String getName() {
            return name;
        }

        @Override
        public Class<T> getType() {
            return type;
        }

        @Override
        public boolean isPresent() {
            return findTask(name) != null;
        }

        @Override
        public void configure(final Action<? super T> action) {
            configureEach(new Action<Task>() {
                private boolean alreadyExecuted = false;

                @Override
                public void execute(Task task) {
                    // Task specific configuration action should only be executed once
                    if (task.getName().equals(name) && !removed && !alreadyExecuted) {
                        alreadyExecuted = true;
                        action.execute((T)task);
                    }
                }
            });
        }

        @Override
        public String toString() {
            return String.format("provider(task %s, %s)", name, type);
        }
    }

=======
>>>>>>> 747b71f1
    private class TaskCreatingProvider<T extends Task> extends DefaultTaskProvider<T> {
        private T task;
        private Throwable cause;

        public TaskCreatingProvider(Class<T> type, String name, @Nullable Action<? super T> configureAction) {
            super(type, name);
            if (configureAction != null) {
                configure(configureAction);
            }
            statistics.lazyTask();
        }

        @Override
        public T getOrNull() {
            if (cause != null) {
                throw throwFailure();
            }
            if (task == null) {
                task = type.cast(findByNameWithoutRules(name));
                if (task == null) {
                    try {
                        task = createTask(name, type, NO_ARGS);
                        statistics.lazyTaskRealized(type);
                        add(task);
                    } catch (RuntimeException ex) {
                        cause = ex;
                        throw throwFailure();
                    }
                }
            }
            return task;
        }

        private IllegalStateException throwFailure() {
            throw new IllegalStateException(String.format("Could not create task '%s' (%s)", name, type.getSimpleName()), cause);
        }
    }
<<<<<<< HEAD

    private class TaskLookupProvider<T extends Task> extends DefaultTaskProvider<T> {
        private T task;

        public TaskLookupProvider(Class<T> type, String name) {
            super(type, name);
        }

        @Override
        public T getOrNull() {
            if (task == null) {
                task = type.cast(getByName(name));
            }
            return task;
        }
    }
=======
>>>>>>> 747b71f1
}<|MERGE_RESOLUTION|>--- conflicted
+++ resolved
@@ -327,37 +327,6 @@
         return project.getTasks().findByName(StringUtils.substringAfterLast(path, Project.PATH_SEPARATOR));
     }
 
-<<<<<<< HEAD
-    @Override
-    public <T extends Task> TaskProvider<T> get(Class<T> type, String name) throws InvalidUserDataException {
-        ProviderInternal<? extends Task> foundTask = findTask(name);
-        if (foundTask == null) {
-            throw createNotFoundException(name);
-        } else if (!type.isAssignableFrom(foundTask.getType())) {
-            throw createTypeMismatchException(name, foundTask.getType(), type);
-        }
-        return (TaskProvider<T>)foundTask;
-    }
-
-    @Nullable
-    private ProviderInternal<? extends Task> findTask(String name) {
-        Task task = findByNameWithoutRules(name);
-        if (task == null) {
-            return findByNameLaterWithoutRules(name);
-        }
-        return new TaskLookupProvider(getDeclaredTaskType(task), name);
-    }
-
-    private IllegalArgumentException createTypeMismatchException(String name, Class<?> actualType, Class<?> expectedType) {
-        return new IllegalArgumentException(String.format("Task with name '%s' exists in %s, but task does not have requested type. Found %s expected %s.", name, project, actualType.getName(), expectedType.getName()));
-    }
-
-    private Class getDeclaredTaskType(Task original) {
-        return new DslObject(original).getDeclaredType();
-    }
-
-=======
->>>>>>> 747b71f1
     public Task resolveTask(String path) {
         if (Strings.isNullOrEmpty(path)) {
             throw new InvalidUserDataException("A path must be specified!");
@@ -517,56 +486,6 @@
         return Cast.uncheckedCast(instantiator.newInstance(RealizableTaskCollection.class, type, super.withType(type), modelNode, instantiator));
     }
 
-<<<<<<< HEAD
-    private abstract class DefaultTaskProvider<T extends Task> extends AbstractProvider<T> implements Named, TaskProvider<T> {
-        final Class<T> type;
-        final String name;
-        boolean removed = false;
-
-        DefaultTaskProvider(Class<T> type, String name) {
-            this.type = type;
-            this.name = name;
-        }
-
-        @Override
-        public String getName() {
-            return name;
-        }
-
-        @Override
-        public Class<T> getType() {
-            return type;
-        }
-
-        @Override
-        public boolean isPresent() {
-            return findTask(name) != null;
-        }
-
-        @Override
-        public void configure(final Action<? super T> action) {
-            configureEach(new Action<Task>() {
-                private boolean alreadyExecuted = false;
-
-                @Override
-                public void execute(Task task) {
-                    // Task specific configuration action should only be executed once
-                    if (task.getName().equals(name) && !removed && !alreadyExecuted) {
-                        alreadyExecuted = true;
-                        action.execute((T)task);
-                    }
-                }
-            });
-        }
-
-        @Override
-        public String toString() {
-            return String.format("provider(task %s, %s)", name, type);
-        }
-    }
-
-=======
->>>>>>> 747b71f1
     private class TaskCreatingProvider<T extends Task> extends DefaultTaskProvider<T> {
         private T task;
         private Throwable cause;
@@ -604,23 +523,4 @@
             throw new IllegalStateException(String.format("Could not create task '%s' (%s)", name, type.getSimpleName()), cause);
         }
     }
-<<<<<<< HEAD
-
-    private class TaskLookupProvider<T extends Task> extends DefaultTaskProvider<T> {
-        private T task;
-
-        public TaskLookupProvider(Class<T> type, String name) {
-            super(type, name);
-        }
-
-        @Override
-        public T getOrNull() {
-            if (task == null) {
-                task = type.cast(getByName(name));
-            }
-            return task;
-        }
-    }
-=======
->>>>>>> 747b71f1
 }